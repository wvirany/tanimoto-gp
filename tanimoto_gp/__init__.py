--- conflicted
+++ resolved
@@ -13,11 +13,7 @@
     raw_amplitude: jnp.ndarray
     raw_noise: jnp.ndarray
 
-<<<<<<< HEAD
     # Constant mean function
-=======
-    # Consant mean function
->>>>>>> 90631a34
     mean: jnp.ndarray
 
 
@@ -85,87 +81,55 @@
     """ConstantMeanTanimotoGP with fixed parameters and test set for caching data"""
 
     def __init__(
-        self,
-        fp_func: Callable[[str], Any],
-        smiles_train: list[str],
-        y_train: jnp.ndarray,
-        amplitude: float,
-        noise: float,
-        mean: float = 0.0,
+        self, gp_params: TanimotoGP_Params, fp_func: Callable[[str], Any], smiles_train: list[str], y_train: jnp.ndarray
     ):
-        if amplitude <= 0:
-            raise ValueError("Amplitude must be positive")
-        if noise <= 0:
-            raise ValueError("Noise must be positive")
+        self._fp_func = fp_func
+        self._K_test_train = None
+        self._smiles_test = None
+        self.set_training_data(gp_params, smiles_train, y_train)
 
-        self._fp_func = fp_func
-        self._amplitude = amplitude
-        self._noise = noise
-        self._mean = mean
-        self.set_training_data(smiles_train, y_train, mean)
-
-    @property
-    def amplitude(self) -> float:
-        return self._amplitude
-
-    @property
-    def noise(self) -> float:
-        return self._noise
-
-    @property
-    def mean(self) -> float:
-        return self._mean
-
-    def set_training_data(self, smiles_train: list[str], y_train: jnp.ndarray, mean: float = 0.0):
+    def set_training_data(self, params: TanimotoGP_Params, smiles_train: list[str], y_train: jnp.ndarray):
         self._smiles_train = smiles_train
         self._y_train = jnp.asarray(y_train)
-        self._y_centered = self._y_train - mean
         self._fp_train = [self._fp_func(smiles) for smiles in smiles_train]
         self._K_train_train = jnp.asarray(
             [DataStructs.BulkTanimotoSimilarity(fp, self._fp_train) for fp in self._fp_train]
         )
-        self._cached_L = kgp._k_cholesky(self._K_train_train, self._noise / self._amplitude)
-        self._K_test_train = None
-        self._smiles_test = None
-
-    def marginal_log_likelihood(self) -> jnp.ndarray:
-        return kgp.mll_train(
-            a=self._amplitude,
-            s=self._noise,
-            k_train_train=self._K_train_train,
-            y_train=self._y_centered,
+        self._cached_L = kgp._k_cholesky(
+            self._K_train_train, TRANSFORM(params.raw_noise) / TRANSFORM(params.raw_amplitude)
         )
 
-    def _get_predictions(self, k_test_train, k_test_test, full_covar: bool) -> tuple[jnp.ndarray, jnp.ndarray]:
+    def marginal_log_likelihood(self, params: TanimotoGP_Params) -> jnp.ndarray:
+        y_centered = self._y_train - params.mean
+        return kgp.mll_train(
+            a=TRANSFORM(params.raw_amplitude),
+            s=TRANSFORM(params.raw_noise),
+            k_train_train=self._K_train_train,
+            y_train=y_centered,
+        )
+
+    def _get_predictions(
+        self, params: TanimotoGP_Params, k_test_train, k_test_test, full_covar: bool
+    ) -> tuple[jnp.ndarray, jnp.ndarray]:
         """Get centered predictions (before adding back mean)"""
-        if self._cached_L is not None:
-            return kgp._L_noiseless_predict(
-                a=self._amplitude,
-                L=self._cached_L,
-                k_test_train=k_test_train,
-                k_test_test=k_test_test,
-                y_train=self._y_centered,
-                full_covar=full_covar,
-            )
-        else:
-            return kgp.noiseless_predict(
-                a=self._amplitude,
-                s=self._noise,
-                k_train_train=self._K_train_train,
-                k_test_train=k_test_train,
-                k_test_test=k_test_test,
-                y_train=self._y_centered,
-                full_covar=full_covar,
-            )
+        y_centered = self._y_train - params.mean
+        return kgp._L_noiseless_predict(
+            a=TRANSFORM(params.raw_amplitude),
+            L=self._cached_L,
+            k_test_train=k_test_train,
+            k_test_test=k_test_test,
+            y_train=y_centered,
+            full_covar=full_covar,
+        )
 
     def predict_f(
-        self, smiles_test: list[str], full_covar: bool = True, from_train: bool = False
+        self, params: TanimotoGP_Params, smiles_test: list[str], full_covar: bool = True, from_train: bool = False
     ) -> tuple[jnp.ndarray, jnp.ndarray]:
         # Handle predictions for training points
         if from_train:
             K_test_test = self._K_train_train if full_covar else jnp.ones(len(smiles_test), dtype=float)
-            mean_centered, covar = self._get_predictions(self._K_train_train, K_test_test, full_covar)
-            return mean_centered + self._mean, covar
+            mean_centered, covar = self._get_predictions(params, self._K_train_train, K_test_test, full_covar)
+            return mean_centered + params.mean, covar
 
         # Initialize K_test_train and smiles_test if needed
         if self._K_test_train is None:
@@ -182,20 +146,20 @@
             else jnp.ones(len(smiles_test), dtype=float)
         )
 
-        mean_centered, covar = self._get_predictions(self._K_test_train, K_test_test, full_covar)
-        return mean_centered + self._mean, covar
+        mean_centered, covar = self._get_predictions(params, self._K_test_train, K_test_test, full_covar)
+        return mean_centered + params.mean, covar
 
     def predict_y(
-        self, smiles_test: list[str], full_covar: bool = True, from_train: bool = False
+        self, params: TanimotoGP_Params, smiles_test: list[str], full_covar: bool = True, from_train: bool = False
     ) -> tuple[jnp.ndarray, jnp.ndarray]:
-        mean, covar = self.predict_f(smiles_test, full_covar, from_train)
+        mean, covar = self.predict_f(params, smiles_test, full_covar, from_train)
         if full_covar:
-            covar = covar + jnp.eye(len(smiles_test)) * self._noise
+            covar = covar + jnp.eye(len(smiles_test)) * TRANSFORM(params.raw_noise)
         else:
-            covar = covar + self._noise
+            covar = covar + TRANSFORM(params.raw_noise)
         return mean, covar
 
-    def add_observations(self, idx: int, new_y: float):
+    def add_observation(self, params: TanimotoGP_Params, idx: int, new_y: float):
         """
         Adds a single observation and efficiently updates cached matrices
 
@@ -212,7 +176,6 @@
         # Update training data
         self._smiles_train.append(new_smiles)
         self._y_train = jnp.append(self._y_train, new_y)
-        self._y_centered = self._y_train - self._mean
         self._fp_train.append(new_fp)
 
         # Update K_train_train w/ row from K_test_train
@@ -232,6 +195,5 @@
         # Add new column to K_test_train
         self._K_test_train = jnp.column_stack([self._K_test_train, k_new_test])
 
-        # If we have cached Cholesky factor, update it efficiently
-        if self._cached_L is not None:
-            self._cached_L = kgp.update_cholesky(L=self._cached_L, k_new=k_new, k_new_new=1.0)+        # Efficiently update Cholesky factor
+        self._cached_L = kgp.update_cholesky(L=self._cached_L, k_new=k_new, k_new_new=1.0)
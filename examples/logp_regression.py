--- conflicted
+++ resolved
@@ -38,21 +38,12 @@
         return mfpgen.GetSparseCountFingerprint(
             mol
         )  # replace with "GetCountFingerprint" for fingerprint of size fpSize
-<<<<<<< HEAD
-    
-    train_mean = jnp.asarray(y_train).mean()
-    gp = tanimoto_gp.ConstantMeanTanimotoGP(smiles_to_fp, smiles_train, y_train)
-    gp_params = tanimoto_gp.TanimotoGP_Params(raw_amplitude=jnp.asarray(1.0),
-                                              raw_noise=jnp.asarray(1e-2),
-                                              mean=jnp.asarray(train_mean))
-=======
 
     train_mean = jnp.asarray(y_train).mean()
     gp = tanimoto_gp.ConstantMeanTanimotoGP(smiles_to_fp, smiles_train, y_train)
     gp_params = tanimoto_gp.TanimotoGP_Params(
         raw_amplitude=jnp.asarray(1.0), raw_noise=jnp.asarray(1e-2), mean=jnp.asarray(train_mean)
     )
->>>>>>> de3fa6a2
 
     print(f"Start MLL: {gp.marginal_log_likelihood(params=gp_params)}")
 
